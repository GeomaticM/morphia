--- conflicted
+++ resolved
@@ -53,12 +53,6 @@
      */
     T intersects(Geometry geometry);
 
-<<<<<<< HEAD
-    T lessThan(Object val);
-
-    T lessThanOrEq(Object val);
-
-=======
     /**
      * This performs a $geoIntersects query, searching documents containing any sort of GeoJson field and returning those where the given
      * geometry intersects with the document shape.  This includes cases where the data and the specified object share an edge.
@@ -74,7 +68,6 @@
 
     T lessThanOrEq(Object val);
 
->>>>>>> 67330c26
     T mod(long divisor, long remainder);
 
     T near(double x, double y);
@@ -145,8 +138,6 @@
      * @return T
      */
     T within(MultiPolygon boundaries);
-<<<<<<< HEAD
-=======
 
     /**
      * This runs the $geoWithin query, returning documents with GeoJson fields whose area falls within the given boundary. When determining
@@ -171,5 +162,4 @@
      */
     T within(MultiPolygon boundaries, CoordinateReferenceSystem crs);
 
->>>>>>> 67330c26
 }